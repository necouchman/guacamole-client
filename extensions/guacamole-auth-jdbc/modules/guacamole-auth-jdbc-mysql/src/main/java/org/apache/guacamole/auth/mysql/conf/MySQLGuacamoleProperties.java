--- conflicted
+++ resolved
@@ -302,7 +302,6 @@
         public String getName() { return "mysql-batch-size"; }
 
     };
-<<<<<<< HEAD
 
     /**
      * The absolute path to the public key for the server being connected to, if any.
@@ -327,8 +326,6 @@
 
     };
 
-=======
-    
     /**
      * A property used to configure whether or not usernames within the MySQL
      * JDBC module should be treated as case-sensitive. Be aware that MySQL's
@@ -343,5 +340,4 @@
                 
     };
     
->>>>>>> 076f73a3
 }